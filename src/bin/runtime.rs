--- conflicted
+++ resolved
@@ -15,18 +15,15 @@
     /// Duration of the model step in milliseconds
     #[arg(long, default_value_t = 20)]
     dt: u64,
-    /// Enable torque
+    /// Dry run
     #[arg(long, default_value = "false")]
-    torque_enabled: bool,
+    dry_run: bool,
     /// Slowdown factor
     #[arg(long, default_value_t = 1)]
     slowdown_factor: i32,
     /// Magnitude factor
     #[arg(long, default_value_t = 1.0)]
     magnitude_factor: f32,
-    /// Dry run
-    #[arg(long, default_value_t = false)]
-    dry_run: bool,
 }
 
 #[tokio::main]
@@ -36,13 +33,8 @@
     let args = Args::parse();
     let model_path = Path::new(&args.model_path);
 
-<<<<<<< HEAD
-    let provider = Arc::new(KBotProvider::new(args.torque_enabled).await?);
+    let provider = Arc::new(KBotProvider::new(args.dry_run).await?);
     let model_runner = ModelRunner::new(model_path, provider).await?;
-=======
-    let kbot_provider = KBotProvider::new(args.dry_run).await?;
-    let model_runner = ModelRunner::new(model_path, Arc::new(kbot_provider)).await?;
->>>>>>> a0043e3d
 
     // Initialize and start the model runtime.
     let mut model_runtime = ModelRuntime::new(Arc::new(model_runner), args.dt);
