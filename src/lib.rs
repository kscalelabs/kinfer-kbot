--- conflicted
+++ resolved
@@ -1,13 +1,8 @@
 use ::tracing_subscriber::FmtSubscriber;
-<<<<<<< HEAD
 use std::path::PathBuf;
 use time::macros::format_description;
 use tracing::info;
 use tracing_appender::rolling::{RollingFileAppender, Rotation, never};
-=======
-use time::macros::format_description;
-use tracing::info;
->>>>>>> 5c99bef0
 use tracing_subscriber::{
     fmt::{format::FmtSpan, time::UtcTime},
     prelude::*,
@@ -28,11 +23,7 @@
 }
 
 pub fn initialize_file_and_console_logging() {
-<<<<<<< HEAD
-    let log_dir = PathBuf::from("logs");
-=======
     let log_dir = std::path::PathBuf::from("logs");
->>>>>>> 5c99bef0
     std::fs::create_dir_all(&log_dir).expect("Failed to create logs directory");
 
     let file_appender = tracing_appender::rolling::never(log_dir, "kbot.log");
